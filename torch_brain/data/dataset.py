import copy
import logging
import os
from dataclasses import dataclass
from pathlib import Path
from typing import Any, Dict, List, Optional, Tuple
import copy
import numpy as np
import omegaconf


import h5py
import numpy as np
import torch

from temporaldata import Data, Interval


@dataclass
class DatasetIndex:
    r"""The dataset can be indexed by specifying a recording id and a start and end time."""

    recording_id: str
    start: float
    end: float


class Dataset(torch.utils.data.Dataset):
    r"""This class abstracts a collection of lazily-loaded Data objects. Each data object
    corresponds to a full recording. It is never fully loaded into memory, but rather
    lazy-loaded on-the-fly from disk.

    The dataset can be indexed by a recording id and a start and end time using the `get`
    method, or by a DatasetIndex object. This definition is a deviation from the standard
    PyTorch Dataset definition, which generally presents the dataset directly as samples.
    In this case, the Dataset by itself does not provide you with samples, but rather the
    means to flexibly work and access complete sessions.
    Within this framework, it is the job of the sampler to provide a list of
    DatasetIndex objects that are used to slice the dataset into samples (see
    `torch_brain.data.sampler`).

    The lazy loading is done both in:
    - time: only the requested time interval is loaded, without having to load the entire
      recording into memory, and
    - attributes: attributes are not loaded until they are requested, this is useful when
      only a small subset of the attributes are actually needed.

    References to the underlying hdf5 files will be opened, and will only be closed when
    the Dataset object is destroyed.

    Args:
        root: The root directory of the dataset.
        config: The configuration file specifying the sessions to include.
        brainset: The brainset to include. This is used to specify a single brainset,
            and can only be used if config is not provided.
        session: The session to include. This is used to specify a single session, and
            can only be used if config is not provided.
        split: The split of the dataset. This is used to determine the sampling intervals
            for each session. The split is optional, and is used to load a subset of the data
            in a session based on a predefined split.
        transform: A transform to apply to the data. This transform should be a callable
            that takes a Data object and returns a Data object.
    """

    _check_for_data_leakage_flag: bool = True
    _open_files: Optional[Dict[str, h5py.File]] = None
    _data_objects: Optional[Dict[str, Data]] = None

    def __init__(
        self,
        root: str,
        *,
        config: Optional[str] = None,
        recording_id: Optional[str] = None,
        split: Optional[str] = None,
        transform=None,
    ):
        super().__init__()
        self.root = root
        self.config = config
        self.split = split
        self.transform = transform

        if config is not None:
            assert (
                recording_id is None
            ), "Cannot specify recording_id when using config."

            if isinstance(config, omegaconf.listconfig.ListConfig):
                config = omegaconf.OmegaConf.to_container(config)
            elif Path(config).is_file():
                config = omegaconf.OmegaConf.load(config)
            else:
                raise ValueError(f"Could not open configuration file: '{config}'")

            self.recording_dict = self._look_for_files(config)

        elif recording_id is not None:
            self.recording_dict = {
                recording_id: {
                    "filename": Path(self.root) / (recording_id + ".h5"),
                    "config": {},
                }
            }
        else:
            raise ValueError("Please either specify a config file or a recording_id.")

        self._open_files = {
            recording_id: h5py.File(recording_info["filename"], "r")
            for recording_id, recording_info in self.recording_dict.items()
        }

        self._data_objects = {
            recording_id: Data.from_hdf5(f, lazy=True)
            for recording_id, f in self._open_files.items()
        }

    def _close_open_files(self):
        """Closes the open files and deletes open data objects.
        This is useful when you are done with the dataset.
        """
        if self._open_files is not None:
            for f in self._open_files.values():
                f.close()
            self._open_files = None

        self._data_objects = None

    def __del__(self):
        self._close_open_files()

    def _look_for_files(self, config: omegaconf.DictConfig) -> Dict[str, Dict]:
        recording_dict = {}

        for i, selection_list in enumerate(config):
            selection = selection_list["selection"]

            # parse selection
            if len(selection) == 0:
                raise ValueError(
                    f"Selection {i} is empty. Please at least specify a brainset."
                )

            for subselection in selection:
                if subselection.get("brainset", "") == "":
                    raise ValueError(f"Please specify a brainset to include.")

                # Get a list of all the potentially chunks in this dataset.
                brainset_dir = Path(self.root) / subselection["brainset"]
                files = list(brainset_dir.glob("*.h5"))
                session_ids = sorted([f.stem for f in files])

                if len(session_ids) == 0:
                    raise ValueError(
                        f"No files found in {brainset_dir}. This is either a problem "
                        "with the provided path or the dataset has not been downloaded "
                        "and/or processed. For supported brainsets, please refer to "
                        "https://github.com/neuro-galaxy/brainsets"
                    )

                # Perform selection. Right now, we are limiting ourselves to session,
                # and subject filters, but we could make selection more flexible in the
                # future.
                sel_session = subselection.get("session", None)
                sel_sessions = subselection.get("sessions", None)
                sel_subject = subselection.get("subject", None)
                sel_subjects = subselection.get("subjects", None)
                # exclude_sessions allows you to exclude some sessions from the selection.
                # example use: you want to train on the complete brainset, but leave out
                # a few sessions for evaluating transfer performance.
                sel_exclude_sessions = subselection.get("exclude_sessions", None)

                # if subject is used for selection, we need to load all the files and
                # extract the subjects ids
                if sel_subject is not None or sel_subjects is not None:
                    all_session_subjects = []
                    for session_id in session_ids:
                        with h5py.File(brainset_dir / (session_id + ".h5"), "r") as f:
                            session_data = Data.from_hdf5(f, lazy=True)
                            all_session_subjects.append(session_data.subject.id)

                filtered = False
                if sel_session is not None:
                    assert (
                        sel_session in session_ids
                    ), f"Session {sel_session} not found in brainset {subselection['brainset']}"
                    session_ids = [sel_session]
                    filtered = True

                if sel_sessions is not None:
                    assert (
                        not filtered
                    ), "Cannot specify session AND sessions in selection"

                    # Check that all sortsets are in the brainset.
                    for session in sel_sessions:
                        assert (
                            session in session_ids
                        ), f"Session {session} not found in brainset {subselection['brainset']}"

                    session_ids = sorted(sel_sessions)
                    filtered = True

                if sel_subject is not None:
                    assert (
                        not filtered
                    ), "Cannot specify subject AND session(s) in selection"

                    assert (
                        sel_subject in all_session_subjects
                    ), f"Could not find subject {sel_subject} in brainset {subselection['brainset']}"

                    session_ids = [
                        session
                        for i, session in enumerate(session_ids)
                        if all_session_subjects[i] == sel_subject
                    ]
                    filtered = True

                if sel_subjects is not None:
                    assert (
                        not filtered
                    ), "Cannot specify subjects AND subject/session(s) in selection"

                    # Make sure all subjects asked for are in the brainset
                    sel_subjects = set(sel_subjects)
                    assert sel_subjects.issubset(all_session_subjects), (
                        f"Could not find subject(s) {sel_subjects - all_session_subjects} "
                        f" in brainset {subselection['brainset']}"
                    )

                    session_ids = [
                        session
                        for i, session in enumerate(session_ids)
                        if all_session_subjects[i] in sel_subjects
                    ]
                    filtered = True

                # Exclude sortsets if asked.
                if sel_exclude_sessions is not None:
                    session_ids = [
                        session
                        for session in session_ids
                        if session not in sel_exclude_sessions
                    ]

                assert (
                    len(session_ids) > 0
                ), f"No sessions left after filtering for selection {subselection['brainset']}"

                # Now we get the session-level information
                config = selection_list.get("config", {})

                for session_id in session_ids:
                    recording_id = subselection["brainset"] + "/" + session_id

                    if recording_id in recording_dict:
                        raise ValueError(
                            f"Recording {recording_id} is already included in the dataset."
                            "Please verify that it is only selected once."
                        )

                    recording_dict[recording_id] = dict(
                        filename=(Path(self.root) / (recording_id + ".h5")),
                        config=config,
                    )

        return recording_dict

    def get(self, recording_id: str, start: float, end: float):
        r"""This is the main method to extract a slice from a recording. It returns a
        Data object that contains all data for recording :obj:`recording_id` between
        times :obj:`start` and :obj:`end`.

        Args:
            recording_id: The recording id of the slice. This is usually
                <brainset_id>/<session_id>
            start: The start time of the slice.
            end: The end time of the slice.
        """
        data = copy.copy(self._data_objects[recording_id])
        # TODO: add more tests to make sure that slice does not modify the original data object
        # note there should be no issues as long as the self._data_objects stay lazy
        sample = data.slice(start, end)

        sample.units.id = np.core.defchararray.add(
            f"{sample.brainset.id}/{sample.session.id}/", sample.units.id.astype(str)
        )
        sample.subject.id = f"{data.brainset.id}/{data.subject.id}"

        if self._check_for_data_leakage_flag and self.split is not None:
            sample._check_for_data_leakage(self.split)

        sample.session = recording_id  # TODO: update to recording
        sample.config = self.recording_dict[recording_id]["config"]
        return sample

    def get_recording_data(self, recording_id: str):
        r"""Returns the data object corresponding to the recording :obj:`recording_id`.
        If the split is not :obj:`None`, the data object is sliced to the allowed sampling
        intervals for the split, to avoid any data leakage. :obj:`RegularTimeSeries`
        objects are converted to :obj:`IrregularTimeSeries` objects, since they are
        most likely no longer contiguous.

        .. warning::
            This method might load the full data object in memory, avoid multiple calls
            to this method if possible.
        """
        data = copy.copy(self._data_objects[recording_id])

        # get allowed sampling intervals
        if self.split is not None:
            sampling_intervals = self.get_sampling_intervals()[recording_id]
            data = data.select_by_interval(sampling_intervals)
            if self._check_for_data_leakage_flag:
                data._check_for_data_leakage(self.split)
        else:
            data = copy.deepcopy(data)

        data.units.id = np.core.defchararray.add(
            f"{data.brainset.id}/{data.session.id}/", data.units.id.astype(str)
        )
        data.subject.id = f"{data.brainset.id}/{data.subject.id}"

        return data

    def get_sampling_intervals(self):
        r"""Returns a dictionary of sampling intervals for each session.
        This represents the intervals that can be sampled from each session.

        Note that these intervals will change depending on the split. If no split is
        provided, the full domain of the data is used.
        """
        sampling_intervals_dict = {}
        for recording_id in self.recording_dict.keys():
            sampling_domain = (
                f"{self.split}_domain" if self.split is not None else "domain"
            )
            sampling_intervals = getattr(
                self._data_objects[recording_id], sampling_domain
            )
            sampling_intervals_modifier_code = self.recording_dict[recording_id][
                "config"
            ].get("sampling_intervals_modifier", None)
            if sampling_intervals_modifier_code is not None:
                local_vars = {
                    "data": copy.deepcopy(self._data_objects[recording_id]),
                    "sampling_intervals": sampling_intervals,
                    "split": self.split,
                }
                try:
                    exec(sampling_intervals_modifier_code, {}, local_vars)
                except NameError as e:
                    error_message = (
                        f"{e}. Variables that are passed to the sampling_intervals_modifier "
                        f"are: {list(local_vars.keys())}"
                    )
                    raise NameError(error_message) from e
                except Exception as e:
                    error_message = (
                        f"Error while executing sampling_intervals_modifier defined in "
                        f"the config file for session {recording_id}: {e}"
                    )
                    raise type(e)(error_message) from e

                sampling_intervals = local_vars.get("sampling_intervals")
            sampling_intervals_dict[recording_id] = sampling_intervals
        return sampling_intervals_dict

    def get_recording_config_dict(self):
        r"""Returns configs for each session in the dataset as a dictionary."""
        ans = {}
        for recording_id in self.recording_dict.keys():
            ans[recording_id] = self.recording_dict[recording_id]["config"]
        return ans

    def get_session_ids(self):
        r"""Returns the session ids of the dataset."""
        return sorted(list(self.recording_dict.keys()))

    # def get_unit_ids(self):
    #     r"""Returns the unit ids of the dataset."""
    #     unit_ids = []
    #     for recording_id in self._data_objects.keys():
    #         data = copy.copy(self._data_objects[recording_id])

    #         supported_formats = ["brainset/session/unit", "brainset/device/unit"]
    #         unit_ids_format = self.recording_dict[recording_id]["config"].get(
    #             "unit_ids_format", "brainset/session/unit"
    #         )
    #         if unit_ids_format == "brainset/session/unit":
    #             unit_ids.extend(
    #                 [
    #                     f"{data.brainset.id}/{data.session.id}/{unit_id}"
    #                     for unit_id in data.units.id
    #                 ]
    #             )
    #         elif unit_ids_format == "brainset/device/unit":
    #             unit_ids.extend(
    #                 [
    #                     f"{data.brainset.id}/{data.device.id}/{unit_id}"
    #                     for unit_id in data.units.id
    #                 ]
    #             )
    #         else:
    #             raise ValueError(
    #                 f"unit_ids_format {unit_ids_format} is not supported. Supported formats are: {supported_formats}"
    #             )

    #     unit_ids = sorted(list(set(unit_ids)))
    #     return unit_ids

    def get_unit_ids(self):
        r"""Returns all unit ids in the dataset."""
        unit_ids_list = []
        for recording_id in self.recording_dict.keys():
            data = self._data_objects[recording_id]
            unit_ids = data.units.id
            unit_ids = np.core.defchararray.add(
                f"{data.brainset.id}/{data.session.id}/",
<<<<<<< HEAD
                unit_ids.id.astype(str),
=======
                unit_ids.astype(str),
>>>>>>> 922d64e3
            )
            unit_ids_list.extend(unit_ids)
        return unit_ids_list

    def get_subject_ids(self):
        r"""Returns all subject ids in the dataset."""
        subject_ids = []
        for recording_id in self.recording_dict.keys():
            data = self._data_objects[recording_id]
            subject_ids.append(f"{data.brainset.id}/{data.subject.id}")
        return sorted(list(set(subject_ids)))

    def disable_data_leakage_check(self):
        r"""Disables the data leakage check.

        .. warning::
            Only do this you are absolutely sure that there is no leakage between the
            current split and other splits (eg. the test split).
        """
        self._check_for_data_leakage_flag = False
        logging.warn(
            f"Data leakage check is disabled. Please be absolutely sure that there is "
            f"no leakage between {self.split} and other splits."
        )

    def __getitem__(self, index: DatasetIndex):
        sample = self.get(index.recording_id, index.start, index.end)

        # apply transform
        if self.transform is not None:
            sample = self.transform(sample)

        return sample

    def __len__(self):
        raise NotImplementedError("Length of dataset is not defined")

    def __iter__(self):
        raise NotImplementedError("Iteration over dataset is not defined")

    def __repr__(self):
        return f"Dataset(root={self.root}, config={self.config}, split={self.split})"<|MERGE_RESOLUTION|>--- conflicted
+++ resolved
@@ -418,11 +418,7 @@
             unit_ids = data.units.id
             unit_ids = np.core.defchararray.add(
                 f"{data.brainset.id}/{data.session.id}/",
-<<<<<<< HEAD
-                unit_ids.id.astype(str),
-=======
                 unit_ids.astype(str),
->>>>>>> 922d64e3
             )
             unit_ids_list.extend(unit_ids)
         return unit_ids_list
